--- conflicted
+++ resolved
@@ -59,6 +59,9 @@
 1. **Two versions per pattern**: Start with `patterns_simple/` to understand concepts, then do exercises in `patterns/`
 2. **Six architectural patterns + production implementation**: Each builds on previous concepts
 3. **Four exercises per file**: Modify the code to complete each exercise
+4. **Generated output**: Check `generated/` folder after running the patterns
+5. **Incremental Difficulty**: Each pattern builds on previous concepts
+6. **Focus on concepts, not syntax**: Focus on **when** to use each pattern, not just **how**
 4. **Generated output**: Check `generated/` folder after running the patterns
 5. **Incremental Difficulty**: Each pattern builds on previous concepts
 6. **Focus on concepts, not syntax**: Focus on **when** to use each pattern, not just **how**
@@ -84,6 +87,20 @@
    > ```
 
 4. **Complete** the 4 exercises by modifying the code in the file you just ran (the one in `patterns/`)
+
+   > #### Output Structure
+   >
+   > Full pattern implementations generate timestamped folders in `generated/`:
+   >
+   > ```
+   > generated/
+   > └── 01_sequential_workflow_20250602_143022/
+   >     ├── original_code.py
+   >     ├── refactored_code.py
+   >     └── AUDIT_TRAIL.md
+   > ```
+
+4. **Complete** the 4 exercises by modifying the code in the file you just ran (the one in `patterns/`)
 5. **Discuss** when you'd use this pattern vs others
 
 ## The Six Architectural Patterns
@@ -93,6 +110,9 @@
 - **File**: `patterns/01_sequential_workflow.py`
 - **Concept**: Linear pipeline (coder → reviewer → refactorer)
 - **Use case**: Predictable, step-by-step processes
+- **File**: `patterns/01_sequential_workflow.py`
+- **Concept**: Linear pipeline (coder → reviewer → refactorer)
+- **Use case**: Predictable, step-by-step processes
 
 **Run and explore**:
 
@@ -101,6 +121,7 @@
 # Check generated/ folder for output
 ```
 
+#### **Your 4 Exercises** (modify the code):
 #### **Your 4 Exercises** (modify the code):
 
 1. **Add a tester agent**: Create `tester_agent` function that generates unit tests. Add node after refactorer.
@@ -125,11 +146,16 @@
 
 ---
 
+---
+
 ### Pattern 2: Conditional Routing
 
 - **File**: `patterns/02_conditional_routing.py`
 - **Concept**: Quality gates determine workflow paths
 - **Use case**: Iterative improvement based on evaluation
+- **File**: `patterns/02_conditional_routing.py`
+- **Concept**: Quality gates determine workflow paths
+- **Use case**: Iterative improvement based on evaluation
 
 **Run and explore**:
 
@@ -138,6 +164,7 @@
 # Note iteration count in output
 ```
 
+#### **Your 4 Exercises** (modify the code):
 #### **Your 4 Exercises** (modify the code):
 
 1. **Adjust threshold**: Change `quality_threshold = 7` to 9. How many iterations now? Play around with `max_iterations` too.
@@ -157,8 +184,11 @@
 > 📊 Scores - Security: 2, Performance: 8, Readability: 8 (Lowest: 2)
 > Max iterations reached. Best score achieved: 3/10
 > 🎯 Selected best code from iteration 2 (score: 3/10) instead of final iteration
+> 🎯 Selected best code from iteration 2 (score: 3/10) instead of final iteration
 > ✅ Conditional routing codebase created in: generated/02_conditional_routing_20250602_182427/
 > ```
+
+---
 
 ---
 
@@ -167,6 +197,9 @@
 - **File**: `patterns/03_parallel_processing.py`
 - **Concept**: Concurrent analysis by multiple specialists
 - **Use case**: Independent tasks that can run simultaneously
+- **File**: `patterns/03_parallel_processing.py`
+- **Concept**: Concurrent analysis by multiple specialists
+- **Use case**: Independent tasks that can run simultaneously
 
 **Run and explore**:
 
@@ -175,6 +208,7 @@
 # Check SYNTHESIS_REPORT.md
 ```
 
+#### **Your 4 Exercises** (modify the code):
 #### **Your 4 Exercises** (modify the code):
 
 1. **Add documentation agent**: Create `documentation_agent` that generates docstrings. Run in parallel.
@@ -184,11 +218,16 @@
 
 ---
 
+---
+
 ### Pattern 4: Supervisor Agents
 
 - **File**: `patterns/04_supervisor_agents.py`
 - **Concept**: Intelligent coordination of specialist agents
 - **Use case**: Complex tasks requiring dynamic expertise
+- **File**: `patterns/04_supervisor_agents.py`
+- **Concept**: Intelligent coordination of specialist agents
+- **Use case**: Complex tasks requiring dynamic expertise
 
 **Run and explore**:
 
@@ -197,6 +236,7 @@
 # Check EXPERT_ANALYSIS.md
 ```
 
+#### **Your 4 Exercises** (modify the code):
 #### **Your 4 Exercises** (modify the code):
 
 1. **Add database expert**: Create `database_expert_agent` for SQL/schema review. Update supervisor logic.
@@ -206,11 +246,16 @@
 
 ---
 
+---
+
 ### Pattern 5: Evaluator-Optimiser
 
 - **File**: `patterns/05_evaluator_optimiser.py`
 - **Concept**: Continuous improvement through feedback loops
 - **Use case**: Iteratively refinable outputs
+- **File**: `patterns/05_evaluator_optimiser.py`
+- **Concept**: Continuous improvement through feedback loops
+- **Use case**: Iteratively refinable outputs
 
 **Run and explore**:
 
@@ -219,6 +264,7 @@
 # Watch score progression
 ```
 
+#### **Your 4 Exercises** (modify the code):
 #### **Your 4 Exercises** (modify the code):
 
 1. **Track metrics**: Add complexity score using `radon` library. Optimise for both quality and simplicity.
@@ -228,7 +274,6 @@
 
 ---
 
-<<<<<<< HEAD
 ### Pattern 6: Orchestrator-Worker
 
 - **File**: `patterns/06_orchestrator_worker.py`
@@ -252,40 +297,6 @@
 ---
 
 ## STRETCH: Production Ready Implementation
-=======
-## Workshop Tips
-
-### Pattern Selection Guide
-
-| Your Need                           | Use This Pattern      |
-| ----------------------------------- | --------------------- |
-| Step-by-step process                | Sequential            |
-| Quality-based branching             | Conditional           |
-| Speed through parallelism           | Parallel              |
-| Complex coordination                | Supervisor            |
-| Iterative improvement               | Evaluator             |
-| Production deployment (any pattern) | + Production Concerns |
-
-### Resources
-
-- [LangGraph Documentation](https://langchain-ai.github.io/langgraph/)
-- [LangChain Academy](https://github.com/langchain-ai/langchain-academy)
-- [Building Effective Agents](https://www.anthropic.com/engineering/building-effective-agents/)
-- [Production Examples](https://blog.langchain.dev/top-5-langgraph-agents-in-production-2024/)
-
-### Debugging
-
-- Check `.env` file for API key
-- Ensure conda environment is activated
-- Generated files appear in `generated/` folder
-- Each run creates new timestamped folder
-
----
-
-## STRETCH
-
-### Pattern 6: Production Ready Implementation
->>>>>>> e0367bae
 
 - **File**: `patterns/07_production_ready.py`
 - **Concept**: Error handling, retries, and approval gates for ANY architectural pattern
@@ -317,7 +328,6 @@
 > [!TIP]
 > Think of it as "how to make any pattern production-ready" rather than a distinct way of organising agents.
 
-<<<<<<< HEAD
 ## Output Structure
 
 Full pattern implementations generate timestamped folders in `generated/`:
@@ -366,8 +376,6 @@
 - [LangGraph Workflows](https://langchain-ai.github.io/langgraph/tutorials/workflows/)
 - [LangGraph Agent Superviser](https://langchain-ai.github.io/langgraph/tutorials/multi_agent/agent_supervisor/)
 
-=======
->>>>>>> e0367bae
 ## Next Steps
 
 After completing all exercises:
